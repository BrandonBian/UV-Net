--- conflicted
+++ resolved
@@ -64,12 +64,12 @@
     """
 
     def __init__(
-        self,
-        num_classes,
-        crv_emb_dim=64,
-        srf_emb_dim=64,
-        graph_emb_dim=128,
-        dropout=0.3,
+            self,
+            num_classes,
+            crv_emb_dim=64,
+            srf_emb_dim=64,
+            graph_emb_dim=128,
+            dropout=0.3,
     ):
         """
         Initialize the UV-Net solid classification model
@@ -203,14 +203,10 @@
         loss = F.cross_entropy(logits, labels, reduction="mean")
         self.log("test_loss", loss, on_step=False, on_epoch=True, sync_dist=True)
         preds = F.softmax(logits, dim=-1)
-<<<<<<< HEAD
-        self.log("test_acc", self.test_acc(preds, labels), on_step=False, on_epoch=True)
+        self.log("test_acc", self.test_acc(preds, labels), on_step=False, on_epoch=True, sync_dist=True)
         preds = torch.argmax(preds, dim=-1)
 
         return preds, labels
-=======
-        self.log("test_acc", self.test_acc(preds, labels), on_step=False, on_epoch=True, sync_dist=True)
->>>>>>> 2d7e0d2a
 
     def configure_optimizers(self):
         optimizer = torch.optim.Adam(self.parameters())
@@ -226,6 +222,7 @@
 
         return file_names, embeddings
 
+
 ###############################################################################
 # Segmentation model
 ###############################################################################
@@ -237,13 +234,13 @@
     """
 
     def __init__(
-        self,
-        num_classes,
-        crv_in_channels=6,
-        crv_emb_dim=64,
-        srf_emb_dim=64,
-        graph_emb_dim=128,
-        dropout=0.3,
+            self,
+            num_classes,
+            crv_in_channels=6,
+            crv_emb_dim=64,
+            srf_emb_dim=64,
+            graph_emb_dim=128,
+            dropout=0.3,
     ):
         """
         Initialize the UV-Net solid face segmentation model
